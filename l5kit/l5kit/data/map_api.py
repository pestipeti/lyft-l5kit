--- conflicted
+++ resolved
@@ -132,19 +132,10 @@
             lane.geo_frame,
         )
 
-<<<<<<< HEAD
-        xyz_left[:, -1] = 1.0
-        xyz_right[:, -1] = 1.0
-
-        xyz = np.vstack((xyz_left, np.flip(xyz_right, 0)))
-
-        return {"xyz_left": xyz_left.T, "xyz_right": xyz_right.T, "xyz": xyz.T}
-=======
         xyz = np.vstack((xyz_left, np.flip(xyz_right, 0)))
         xyz[:, -1] = 1.0
 
         return {"xyz": xyz.T}
->>>>>>> 7dc258fd
 
     @staticmethod
     @no_type_check
@@ -187,10 +178,6 @@
         )
 
         xyz[:, -1] = 1.0
-<<<<<<< HEAD
-
-=======
->>>>>>> 7dc258fd
         return {"xyz": xyz.T}
 
     def is_traffic_face_colour(self, element_id: str, colour: str) -> bool:
